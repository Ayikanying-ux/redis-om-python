import abc
import asyncio
import datetime
import decimal
from collections import namedtuple
from typing import List, Optional
from unittest import mock

import pytest
from pydantic import ValidationError

<<<<<<< HEAD
from redis_om.model import EmbeddedJsonModel, Field, JsonModel
from redis_om.model.migrations.migrator import Migrator
from redis_om.model.model import (
    NotFoundError,
    QueryNotSupportedError,
    RedisModelError,
)
=======
from redis_om.checks import has_redis_json
from redis_om.model import EmbeddedJsonModel, Field, JsonModel
from redis_om.model.migrations.migrator import Migrator
from redis_om.model.model import NotFoundError, QueryNotSupportedError, RedisModelError
>>>>>>> 1e369e33


if not has_redis_json():
    pytestmark = pytest.mark.skip

today = datetime.date.today()


@pytest.fixture
async def m(key_prefix, redis):
    class BaseJsonModel(JsonModel, abc.ABC):
        class Meta:
            global_key_prefix = key_prefix

    class Note(EmbeddedJsonModel):
        # TODO: This was going to be a full-text search example, but
        #  we can't index embedded documents for full-text search in
        #  the preview release.
        description: str = Field(index=True)
        created_on: datetime.datetime

    class Address(EmbeddedJsonModel):
        address_line_1: str
        address_line_2: Optional[str]
        city: str = Field(index=True)
        state: str
        country: str
        postal_code: str = Field(index=True)
        note: Optional[Note]

    class Item(EmbeddedJsonModel):
        price: decimal.Decimal
        name: str = Field(index=True)

    class Order(EmbeddedJsonModel):
        items: List[Item]
        created_on: datetime.datetime

    class Member(BaseJsonModel):
        first_name: str = Field(index=True)
        last_name: str = Field(index=True)
        email: str = Field(index=True)
        join_date: datetime.date
        age: int = Field(index=True)
        bio: Optional[str] = Field(index=True, full_text_search=True, default="")

        # Creates an embedded model.
        address: Address

        # Creates an embedded list of models.
        orders: Optional[List[Order]]

    await Migrator(redis).run()

    return namedtuple(
        "Models", ["BaseJsonModel", "Note", "Address", "Item", "Order", "Member"]
    )(BaseJsonModel, Note, Address, Item, Order, Member)


@pytest.fixture()
def address(m):
    yield m.Address(
        address_line_1="1 Main St.",
        city="Portland",
        state="OR",
        country="USA",
        postal_code=11111,
    )


@pytest.fixture()
async def members(address, m):
    member1 = m.Member(
        first_name="Andrew",
        last_name="Brookins",
        email="a@example.com",
        age=38,
        join_date=today,
        address=address,
    )

    member2 = m.Member(
        first_name="Kim",
        last_name="Brookins",
        email="k@example.com",
        age=34,
        join_date=today,
        address=address,
    )

    member3 = m.Member(
        first_name="Andrew",
        last_name="Smith",
        email="as@example.com",
        age=100,
        join_date=today,
        address=address,
    )

    await member1.save()
    await member2.save()
    await member3.save()

    yield member1, member2, member3


@pytest.mark.asyncio
async def test_validates_required_fields(address, m):
    # Raises ValidationError address is required
    with pytest.raises(ValidationError):
        m.Member(
            first_name="Andrew",
            last_name="Brookins",
            zipcode="97086",
            join_date=today,
        )


@pytest.mark.asyncio
async def test_validates_field(address, m):
    # Raises ValidationError: join_date is not a date
    with pytest.raises(ValidationError):
        m.Member(
            first_name="Andrew",
            last_name="Brookins",
            join_date="yesterday",
            address=address,
        )


# Passes validation
@pytest.mark.asyncio
async def test_validation_passes(address, m):
    member = m.Member(
        first_name="Andrew",
        last_name="Brookins",
        email="a@example.com",
        join_date=today,
        age=38,
        address=address,
    )
    assert member.first_name == "Andrew"


@pytest.mark.asyncio
async def test_saves_model_and_creates_pk(address, m, redis):
    await Migrator(redis).run()
    
    member = m.Member(
        first_name="Andrew",
        last_name="Brookins",
        email="a@example.com",
        join_date=today,
        age=38,
        address=address,
    )
    # Save a model instance to Redis
    await member.save()

    member2 = await m.Member.get(member.pk)
    assert member2 == member
    assert member2.address == address


@pytest.mark.skip("Not implemented yet")
@pytest.mark.asyncio
async def test_saves_many(address, m):
    members = [
        m.Member(
            first_name="Andrew",
            last_name="Brookins",
            email="a@example.com",
            join_date=today,
            address=address,
            age=38,
        ),
        m.Member(
            first_name="Kim",
            last_name="Brookins",
            email="k@example.com",
            join_date=today,
            address=address,
            age=34,
        ),
    ]
    m.Member.add(members)


async def save(members):
    for m in members:
        await m.save()
    return members


@pytest.mark.skip("Not ready yet")
@pytest.mark.asyncio
async def test_updates_a_model(members, m):
    member1, member2, member3 = await save(members)

    # Or, with an implicit save:
    member1.update(last_name="Smith")
    assert m.Member.find(m.Member.pk == member1.pk).first() == member1

    # Or, affecting multiple model instances with an implicit save:
    m.Member.find(m.Member.last_name == "Brookins").update(last_name="Smith")
    results = m.Member.find(m.Member.last_name == "Smith")
    assert results == members

    # Or, updating a field in an embedded model:
    member2.update(address__city="Happy Valley")
    assert (
        m.Member.find(m.Member.pk == member2.pk).first().address.city == "Happy Valley"
    )


@pytest.mark.asyncio
async def test_paginate_query(members, m):
    member1, member2, member3 = members
    actual = await m.Member.find().sort_by("age").all(batch_size=1)
    assert actual == [member2, member1, member3]


@pytest.mark.asyncio
async def test_access_result_by_index_cached(members, m):
    member1, member2, member3 = members
    query = m.Member.find().sort_by("age")
    # Load the cache, throw away the result.
    assert query._model_cache == []
    await query.execute()
    assert query._model_cache == [member2, member1, member3]

    # Access an item that should be in the cache.
    with mock.patch.object(query.model, "db") as mock_db:
        assert query[0] == member2
        assert not mock_db.called


@pytest.mark.asyncio
async def test_access_result_by_index_not_cached(members, m):
    member1, member2, member3 = members
    query = m.Member.find().sort_by("age")

    # Assert that we don't have any models in the cache yet -- we
    # haven't made any requests of Redis.
    assert query._model_cache == []
    assert query.get_item(0) == member2
    assert query.get_item(1) == member1
    assert query.get_item(2) == member3


@pytest.mark.asyncio
async def test_in_query(members, m):
    member1, member2, member3 = members
    actual = await (
        m.Member.find(m.Member.pk << [member1.pk, member2.pk, member3.pk])
        .sort_by("age")
        .all()
    )
    assert actual == [member2, member1, member3]


@pytest.mark.skip("Not implemented yet")
@pytest.mark.asyncio
async def test_update_query(members, m):
    member1, member2, member3 = members
    await m.Member.find(m.Member.pk << [member1.pk, member2.pk, member3.pk]).update(
        first_name="Bobby"
    )
    actual = await (
        m.Member.find(m.Member.pk << [member1.pk, member2.pk, member3.pk])
        .sort_by("age")
        .all()
    )
    assert actual == [member1, member2, member3]
    assert all([m.name == "Bobby" for m in actual])


@pytest.mark.asyncio
async def test_exact_match_queries(members, m):
    member1, member2, member3 = members

    actual = await m.Member.find(m.Member.last_name == "Brookins").sort_by("age").all()
    assert actual == [member2, member1]

    actual = await m.Member.find(
        (m.Member.last_name == "Brookins") & ~(m.Member.first_name == "Andrew")
    ).all()
    assert actual == [member2]

    actual = await m.Member.find(~(m.Member.last_name == "Brookins")).all()
    assert actual == [member3]

    actual = await m.Member.find(m.Member.last_name != "Brookins").all()
    assert actual == [member3]

    actual = await (
        m.Member.find(
            (m.Member.last_name == "Brookins") & (m.Member.first_name == "Andrew")
            | (m.Member.first_name == "Kim")
        )
        .sort_by("age")
        .all()
    )
    assert actual == [member2, member1]

    actual = await m.Member.find(
        m.Member.first_name == "Kim", m.Member.last_name == "Brookins"
    ).all()
    assert actual == [member2]

    actual = await m.Member.find(m.Member.address.city == "Portland").sort_by("age").all()
    assert actual == [member2, member1, member3]


@pytest.mark.asyncio
async def test_recursive_query_expression_resolution(members, m):
    member1, member2, member3 = members

    actual = await (
        m.Member.find(
            (m.Member.last_name == "Brookins")
            | (m.Member.age == 100) & (m.Member.last_name == "Smith")
        )
        .sort_by("age")
        .all()
    )
    assert actual == [member2, member1, member3]


@pytest.mark.asyncio
async def test_recursive_query_field_resolution(members, m):
    member1, _, _ = members
    member1.address.note = m.Note(
        description="Weird house", created_on=datetime.datetime.now()
    )
    await member1.save()
    actual = await m.Member.find(m.Member.address.note.description == "Weird house").all()
    assert actual == [member1]

    member1.orders = [
        m.Order(
            items=[m.Item(price=10.99, name="Ball")],
            total=10.99,
            created_on=datetime.datetime.now(),
        )
    ]
    await member1.save()
    actual = await m.Member.find(m.Member.orders.items.name == "Ball").all()
    assert actual == [member1]
    assert actual[0].orders[0].items[0].name == "Ball"


@pytest.mark.asyncio
async def test_full_text_search(members, m):
    member1, member2, _ = members
    await member1.update(bio="Hates sunsets, likes beaches")
    await member2.update(bio="Hates beaches, likes forests")

    actual = await m.Member.find(m.Member.bio % "beaches").sort_by("age").all()
    assert actual == [member2, member1]

    actual = await m.Member.find(m.Member.bio % "forests").all()
    assert actual == [member2]


@pytest.mark.asyncio
async def test_tag_queries_boolean_logic(members, m):
    member1, member2, member3 = members

    actual = (
        await m.Member.find(
            (m.Member.first_name == "Andrew") & (m.Member.last_name == "Brookins")
            | (m.Member.last_name == "Smith")
        )
        .sort_by("age")
        .all()
    )
    assert actual == [member1, member3]


@pytest.mark.asyncio
async def test_tag_queries_punctuation(address, m):
    member1 = m.Member(
        first_name="Andrew, the Michael",
        last_name="St. Brookins-on-Pier",
        email="a|b@example.com",  # NOTE: This string uses the TAG field separator.
        age=38,
        join_date=today,
        address=address,
    )
    await member1.save()

    member2 = m.Member(
        first_name="Bob",
        last_name="the Villain",
        email="a|villain@example.com",  # NOTE: This string uses the TAG field separator.
        age=38,
        join_date=today,
        address=address,
    )
    await member2.save()

    assert (
        await m.Member.find(m.Member.first_name == "Andrew, the Michael").first() == member1
    )
    assert (
        await m.Member.find(m.Member.last_name == "St. Brookins-on-Pier").first() == member1
    )

    # Notice that when we index and query multiple values that use the internal
    # TAG separator for single-value exact-match fields, like an indexed string,
    # the queries will succeed. We apply a workaround that queries for the union
    # of the two values separated by the tag separator.
    assert await m.Member.find(m.Member.email == "a|b@example.com").all() == [member1]
    assert await m.Member.find(m.Member.email == "a|villain@example.com").all() == [member2]


@pytest.mark.asyncio
async def test_tag_queries_negation(members, m):
    member1, member2, member3 = members

    """
           ┌first_name
     NOT EQ┤
           └Andrew

    """
    query = m.Member.find(~(m.Member.first_name == "Andrew"))
    assert await query.all() == [member2]

    """
               ┌first_name
        ┌NOT EQ┤
        |      └Andrew
     AND┤
        |  ┌last_name
        └EQ┤
           └Brookins

    """
    query = m.Member.find(
        ~(m.Member.first_name == "Andrew") & (m.Member.last_name == "Brookins")
    )
    assert await query.all() == [member2]

    """
               ┌first_name
        ┌NOT EQ┤
        |      └Andrew
     AND┤
        |     ┌last_name
        |  ┌EQ┤
        |  |  └Brookins
        └OR┤
           |  ┌last_name
           └EQ┤
              └Smith
    """
    query = m.Member.find(
        ~(m.Member.first_name == "Andrew")
        & ((m.Member.last_name == "Brookins") | (m.Member.last_name == "Smith"))
    )
    assert await query.all() == [member2]

    """
                  ┌first_name
           ┌NOT EQ┤
           |      └Andrew
       ┌AND┤
       |   |  ┌last_name
       |   └EQ┤
       |      └Brookins
     OR┤
       |  ┌last_name
       └EQ┤
          └Smith
    """
    query = m.Member.find(
        ~(m.Member.first_name == "Andrew") & (m.Member.last_name == "Brookins")
        | (m.Member.last_name == "Smith")
    )
    assert await query.sort_by("age").all() == [member2, member3]

    actual = await m.Member.find(
        (m.Member.first_name == "Andrew") & ~(m.Member.last_name == "Brookins")
    ).all()
    assert actual == [member3]


@pytest.mark.asyncio
async def test_numeric_queries(members, m):
    member1, member2, member3 = members

    actual = await m.Member.find(m.Member.age == 34).all()
    assert actual == [member2]

<<<<<<< HEAD
    actual = await m.Member.find(m.Member.age > 34).all()
=======
    actual = m.Member.find(m.Member.age > 34).sort_by("age").all()
>>>>>>> 1e369e33
    assert actual == [member1, member3]

    actual = await m.Member.find(m.Member.age < 35).all()
    assert actual == [member2]

    actual = await m.Member.find(m.Member.age <= 34).all()
    assert actual == [member2]

    actual = await m.Member.find(m.Member.age >= 100).all()
    assert actual == [member3]

    actual = await m.Member.find(~(m.Member.age == 100)).sort_by("age").all()
    assert actual == [member2, member1]

    actual = await m.Member.find(m.Member.age > 30, m.Member.age < 40).sort_by("age").all()
    assert actual == [member2, member1]

    actual = await m.Member.find(m.Member.age != 34).sort_by("age").all()
    assert actual == [member1, member3]


@pytest.mark.asyncio
async def test_sorting(members, m):
    member1, member2, member3 = members

    actual = await m.Member.find(m.Member.age > 34).sort_by("age").all()
    assert actual == [member1, member3]

    actual = await m.Member.find(m.Member.age > 34).sort_by("-age").all()
    assert actual == [member3, member1]

    with pytest.raises(QueryNotSupportedError):
        # This field does not exist.
        await m.Member.find().sort_by("not-a-real-field").all()

    with pytest.raises(QueryNotSupportedError):
        # This field is not sortable.
        await m.Member.find().sort_by("join_date").all()


@pytest.mark.asyncio
async def test_not_found(m):
    with pytest.raises(NotFoundError):
        # This ID does not exist.
        await m.Member.get(1000)


@pytest.mark.asyncio
async def test_list_field_limitations(m, redis):
    with pytest.raises(RedisModelError):

        class SortableTarotWitch(m.BaseJsonModel):
            # We support indexing lists of strings for quality and membership
            # queries. Sorting is not supported, but is planned.
            tarot_cards: List[str] = Field(index=True, sortable=True)

    with pytest.raises(RedisModelError):

        class SortableFullTextSearchAlchemicalWitch(m.BaseJsonModel):
            # We don't support indexing a list of strings for full-text search
            # queries. Support for this feature is not planned.
            potions: List[str] = Field(index=True, full_text_search=True)

    with pytest.raises(RedisModelError):

        class NumerologyWitch(m.BaseJsonModel):
            # We don't support indexing a list of numbers. Support for this
            # feature is To Be Determined.
            lucky_numbers: List[int] = Field(index=True)

    with pytest.raises(RedisModelError):

        class ReadingWithPrice(EmbeddedJsonModel):
            gold_coins_charged: int = Field(index=True)

        class TarotWitchWhoCharges(m.BaseJsonModel):
            tarot_cards: List[str] = Field(index=True)

            # The preview release does not support indexing numeric fields on models
            # found within a list or tuple. This is the same limitation that stops
            # us from indexing plain lists (or tuples) containing numeric values.
            # The fate of this feature is To Be Determined.
            readings: List[ReadingWithPrice]

    class TarotWitch(m.BaseJsonModel):
        # We support indexing lists of strings for quality and membership
        # queries. Sorting is not supported, but is planned.
        tarot_cards: List[str] = Field(index=True)

    # We need to import and run this manually because we defined
    # our model classes within a function that runs after the test
    # suite's migrator has already looked for migrations to run.
    await Migrator(redis).run()

    witch = TarotWitch(tarot_cards=["death"])
    await witch.save()
    actual = await TarotWitch.find(TarotWitch.tarot_cards << "death").all()
    assert actual == [witch]


@pytest.mark.asyncio
async def test_schema(m, key_prefix):
    assert (
        m.Member.redisearch_schema()
        == f"ON JSON PREFIX 1 {key_prefix}:tests.test_json_model.Member: SCHEMA $.pk AS pk TAG SEPARATOR | $.first_name AS first_name TAG SEPARATOR | $.last_name AS last_name TAG SEPARATOR | $.email AS email TAG SEPARATOR |  $.age AS age NUMERIC $.bio AS bio TAG SEPARATOR | $.bio AS bio_fts TEXT $.address.pk AS address_pk TAG SEPARATOR | $.address.city AS address_city TAG SEPARATOR | $.address.postal_code AS address_postal_code TAG SEPARATOR | $.address.note.pk AS address_note_pk TAG SEPARATOR | $.address.note.description AS address_note_description TAG SEPARATOR | $.orders[*].pk AS orders_pk TAG SEPARATOR | $.orders[*].items[*].pk AS orders_items_pk TAG SEPARATOR | $.orders[*].items[*].name AS orders_items_name TAG SEPARATOR |"
    )<|MERGE_RESOLUTION|>--- conflicted
+++ resolved
@@ -1,5 +1,4 @@
 import abc
-import asyncio
 import datetime
 import decimal
 from collections import namedtuple
@@ -9,20 +8,16 @@
 import pytest
 from pydantic import ValidationError
 
-<<<<<<< HEAD
-from redis_om.model import EmbeddedJsonModel, Field, JsonModel
-from redis_om.model.migrations.migrator import Migrator
-from redis_om.model.model import (
+from aredis_om import (
+    EmbeddedJsonModel,
+    Field,
+    JsonModel,
+    Migrator,
     NotFoundError,
     QueryNotSupportedError,
     RedisModelError,
+    has_redis_json,
 )
-=======
-from redis_om.checks import has_redis_json
-from redis_om.model import EmbeddedJsonModel, Field, JsonModel
-from redis_om.model.migrations.migrator import Migrator
-from redis_om.model.model import NotFoundError, QueryNotSupportedError, RedisModelError
->>>>>>> 1e369e33
 
 
 if not has_redis_json():
@@ -170,7 +165,7 @@
 @pytest.mark.asyncio
 async def test_saves_model_and_creates_pk(address, m, redis):
     await Migrator(redis).run()
-    
+
     member = m.Member(
         first_name="Andrew",
         last_name="Brookins",
@@ -187,28 +182,66 @@
     assert member2.address == address
 
 
-@pytest.mark.skip("Not implemented yet")
-@pytest.mark.asyncio
-async def test_saves_many(address, m):
-    members = [
-        m.Member(
-            first_name="Andrew",
-            last_name="Brookins",
-            email="a@example.com",
-            join_date=today,
-            address=address,
-            age=38,
-        ),
-        m.Member(
-            first_name="Kim",
-            last_name="Brookins",
-            email="k@example.com",
-            join_date=today,
-            address=address,
-            age=34,
-        ),
-    ]
-    m.Member.add(members)
+@pytest.mark.asyncio
+async def test_saves_many_implicit_pipeline(address, m):
+    member1 = m.Member(
+        first_name="Andrew",
+        last_name="Brookins",
+        email="a@example.com",
+        join_date=today,
+        address=address,
+        age=38,
+    )
+    member2 = m.Member(
+        first_name="Kim",
+        last_name="Brookins",
+        email="k@example.com",
+        join_date=today,
+        address=address,
+        age=34,
+    )
+    members = [member1, member2]
+    result = await m.Member.add(members)
+    assert result == [member1, member2]
+
+    assert await m.Member.get(pk=member1.pk) == member1
+    assert await m.Member.get(pk=member2.pk) == member2
+
+
+@pytest.mark.asyncio
+async def test_saves_many_explicit_transaction(address, m):
+    member1 = m.Member(
+        first_name="Andrew",
+        last_name="Brookins",
+        email="a@example.com",
+        join_date=today,
+        address=address,
+        age=38,
+    )
+    member2 = m.Member(
+        first_name="Kim",
+        last_name="Brookins",
+        email="k@example.com",
+        join_date=today,
+        address=address,
+        age=34,
+    )
+    members = [member1, member2]
+    result = await m.Member.add(members)
+    assert result == [member1, member2]
+
+    assert await m.Member.get(pk=member1.pk) == member1
+    assert await m.Member.get(pk=member2.pk) == member2
+
+    # Test the explicit pipeline path -- here, we add multiple Members
+    # using a single Redis transaction, with MULTI/EXEC.
+    async with m.Member.db().pipeline(transaction=True) as pipeline:
+        await m.Member.add(members, pipeline=pipeline)
+        assert result == [member1, member2]
+        assert await pipeline.execute() == ["OK", "OK"]
+
+        assert await m.Member.get(pk=member1.pk) == member1
+        assert await m.Member.get(pk=member2.pk) == member2
 
 
 async def save(members):
@@ -217,25 +250,19 @@
     return members
 
 
-@pytest.mark.skip("Not ready yet")
 @pytest.mark.asyncio
 async def test_updates_a_model(members, m):
     member1, member2, member3 = await save(members)
 
-    # Or, with an implicit save:
-    member1.update(last_name="Smith")
-    assert m.Member.find(m.Member.pk == member1.pk).first() == member1
-
-    # Or, affecting multiple model instances with an implicit save:
-    m.Member.find(m.Member.last_name == "Brookins").update(last_name="Smith")
-    results = m.Member.find(m.Member.last_name == "Smith")
-    assert results == members
-
-    # Or, updating a field in an embedded model:
-    member2.update(address__city="Happy Valley")
-    assert (
-        m.Member.find(m.Member.pk == member2.pk).first().address.city == "Happy Valley"
-    )
+    # Update a field directly on the model
+    await member1.update(last_name="Apples to oranges")
+    member = await m.Member.get(member1.pk)
+    assert member.last_name == "Apples to oranges"
+
+    # Update a field in an embedded model
+    await member2.update(address__city="Happy Valley")
+    member = await m.Member.get(member2.pk)
+    assert member.address.city == "Happy Valley"
 
 
 @pytest.mark.asyncio
@@ -256,7 +283,7 @@
 
     # Access an item that should be in the cache.
     with mock.patch.object(query.model, "db") as mock_db:
-        assert query[0] == member2
+        assert await query.get_item(0) == member2
         assert not mock_db.called
 
 
@@ -268,9 +295,9 @@
     # Assert that we don't have any models in the cache yet -- we
     # haven't made any requests of Redis.
     assert query._model_cache == []
-    assert query.get_item(0) == member2
-    assert query.get_item(1) == member1
-    assert query.get_item(2) == member3
+    assert await query.get_item(0) == member2
+    assert await query.get_item(1) == member1
+    assert await query.get_item(2) == member3
 
 
 @pytest.mark.asyncio
@@ -284,7 +311,6 @@
     assert actual == [member2, member1, member3]
 
 
-@pytest.mark.skip("Not implemented yet")
 @pytest.mark.asyncio
 async def test_update_query(members, m):
     member1, member2, member3 = members
@@ -296,8 +322,8 @@
         .sort_by("age")
         .all()
     )
-    assert actual == [member1, member2, member3]
-    assert all([m.name == "Bobby" for m in actual])
+    assert len(actual) == 3
+    assert all([m.first_name == "Bobby" for m in actual])
 
 
 @pytest.mark.asyncio
@@ -333,7 +359,9 @@
     ).all()
     assert actual == [member2]
 
-    actual = await m.Member.find(m.Member.address.city == "Portland").sort_by("age").all()
+    actual = (
+        await m.Member.find(m.Member.address.city == "Portland").sort_by("age").all()
+    )
     assert actual == [member2, member1, member3]
 
 
@@ -359,7 +387,9 @@
         description="Weird house", created_on=datetime.datetime.now()
     )
     await member1.save()
-    actual = await m.Member.find(m.Member.address.note.description == "Weird house").all()
+    actual = await m.Member.find(
+        m.Member.address.note.description == "Weird house"
+    ).all()
     assert actual == [member1]
 
     member1.orders = [
@@ -426,10 +456,12 @@
     await member2.save()
 
     assert (
-        await m.Member.find(m.Member.first_name == "Andrew, the Michael").first() == member1
+        await m.Member.find(m.Member.first_name == "Andrew, the Michael").first()
+        == member1
     )
     assert (
-        await m.Member.find(m.Member.last_name == "St. Brookins-on-Pier").first() == member1
+        await m.Member.find(m.Member.last_name == "St. Brookins-on-Pier").first()
+        == member1
     )
 
     # Notice that when we index and query multiple values that use the internal
@@ -437,7 +469,9 @@
     # the queries will succeed. We apply a workaround that queries for the union
     # of the two values separated by the tag separator.
     assert await m.Member.find(m.Member.email == "a|b@example.com").all() == [member1]
-    assert await m.Member.find(m.Member.email == "a|villain@example.com").all() == [member2]
+    assert await m.Member.find(m.Member.email == "a|villain@example.com").all() == [
+        member2
+    ]
 
 
 @pytest.mark.asyncio
@@ -519,11 +553,7 @@
     actual = await m.Member.find(m.Member.age == 34).all()
     assert actual == [member2]
 
-<<<<<<< HEAD
-    actual = await m.Member.find(m.Member.age > 34).all()
-=======
-    actual = m.Member.find(m.Member.age > 34).sort_by("age").all()
->>>>>>> 1e369e33
+    actual = await m.Member.find(m.Member.age > 34).sort_by("age").all()
     assert actual == [member1, member3]
 
     actual = await m.Member.find(m.Member.age < 35).all()
@@ -538,7 +568,9 @@
     actual = await m.Member.find(~(m.Member.age == 100)).sort_by("age").all()
     assert actual == [member2, member1]
 
-    actual = await m.Member.find(m.Member.age > 30, m.Member.age < 40).sort_by("age").all()
+    actual = (
+        await m.Member.find(m.Member.age > 30, m.Member.age < 40).sort_by("age").all()
+    )
     assert actual == [member2, member1]
 
     actual = await m.Member.find(m.Member.age != 34).sort_by("age").all()
