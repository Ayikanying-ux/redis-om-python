--- conflicted
+++ resolved
@@ -8,20 +8,14 @@
 import pytest
 from pydantic import ValidationError
 
-<<<<<<< HEAD
-from redis_om.model import Field, HashModel
-from redis_om.model.migrations.migrator import Migrator
-from redis_om.model.model import (
-    NotFoundError,
+from aredis_om import (
+    Field,
+    HashModel,
+    Migrator,
     QueryNotSupportedError,
     RedisModelError,
+    has_redisearch,
 )
-=======
-from redis_om.checks import has_redisearch
-from redis_om.model import Field, HashModel
-from redis_om.model.migrations.migrator import Migrator
-from redis_om.model.model import NotFoundError, QueryNotSupportedError, RedisModelError
->>>>>>> 1e369e33
 
 
 if not has_redisearch():
@@ -31,7 +25,7 @@
 
 
 @pytest.fixture
-def m(key_prefix):
+async def m(key_prefix, redis):
     class BaseHashModel(HashModel, abc.ABC):
         class Meta:
             global_key_prefix = key_prefix
@@ -52,7 +46,7 @@
             model_key_prefix = "member"
             primary_key_pattern = ""
 
-    Migrator().run()
+    await Migrator(redis).run()
 
     return namedtuple("Models", ["BaseHashModel", "Order", "Member"])(
         BaseHashModel, Order, Member
@@ -60,7 +54,7 @@
 
 
 @pytest.fixture
-def members(m):
+async def members(m):
     member1 = m.Member(
         first_name="Andrew",
         last_name="Brookins",
@@ -84,149 +78,32 @@
         age=100,
         join_date=today,
     )
-    member1.save()
-    member2.save()
-    member3.save()
+    await member1.save()
+    await member2.save()
+    await member3.save()
 
     yield member1, member2, member3
 
 
-def test_validates_required_fields(m):
-    # Raises ValidationError: last_name is required
-    with pytest.raises(ValidationError):
-        m.Member(first_name="Andrew", zipcode="97086", join_date=today)
-
-
-def test_validates_field(m):
-    # Raises ValidationError: join_date is not a date
-    with pytest.raises(ValidationError):
-        m.Member(first_name="Andrew", last_name="Brookins", join_date="yesterday")
-
-
-# Passes validation
-def test_validation_passes(m):
-    member = m.Member(
-        first_name="Andrew",
-        last_name="Brookins",
-        email="a@example.com",
-        join_date=today,
-        age=38,
-    )
-    assert member.first_name == "Andrew"
-
-
-def test_saves_model_and_creates_pk(m):
-    member = m.Member(
-        first_name="Andrew",
-        last_name="Brookins",
-        email="a@example.com",
-        join_date=today,
-        age=38,
-    )
-    # Save a model instance to Redis
-    member.save()
-
-    member2 = m.Member.get(member.pk)
-    assert member2 == member
-
-
-def test_raises_error_with_embedded_models(m):
-    class Address(m.BaseHashModel):
-        address_line_1: str
-        address_line_2: Optional[str]
-        city: str
-        country: str
-        postal_code: str
-
-    with pytest.raises(RedisModelError):
-
-        class InvalidMember(m.BaseHashModel):
-            address: Address
-
-
-@pytest.mark.skip("Not implemented yet")
-def test_saves_many(m):
-    members = [
-        m.Member(
-            first_name="Andrew",
-            last_name="Brookins",
-            email="a@example.com",
-            join_date=today,
-        ),
-        m.Member(
-            first_name="Kim",
-            last_name="Brookins",
-            email="k@example.com",
-            join_date=today,
-        ),
-    ]
-    m.Member.add(members)
-
-
-@pytest.mark.skip("Not ready yet")
-def test_updates_a_model(members, m):
-    member1, member2, member3 = members
-
-    # Or, with an implicit save:
-    member1.update(last_name="Smith")
-    assert m.Member.find(m.Member.pk == member1.pk).first() == member1
-
-    # Or, affecting multiple model instances with an implicit save:
-    m.Member.find(m.Member.last_name == "Brookins").update(last_name="Smith")
-    results = m.Member.find(m.Member.last_name == "Smith")
-    assert results == members
-
-
-def test_paginate_query(members, m):
-    member1, member2, member3 = members
-    actual = m.Member.find().sort_by("age").all(batch_size=1)
-    assert actual == [member2, member1, member3]
-
-
-def test_access_result_by_index_cached(members, m):
-    member1, member2, member3 = members
-    query = m.Member.find().sort_by("age")
-    # Load the cache, throw away the result.
-    assert query._model_cache == []
-    query.execute()
-    assert query._model_cache == [member2, member1, member3]
-
-    # Access an item that should be in the cache.
-    with mock.patch.object(query.model, "db") as mock_db:
-        assert query[0] == member2
-        assert not mock_db.called
-
-
-def test_access_result_by_index_not_cached(members, m):
-    member1, member2, member3 = members
-    query = m.Member.find().sort_by("age")
-
-    # Assert that we don't have any models in the cache yet -- we
-    # haven't made any requests of Redis.
-    assert query._model_cache == []
-    assert query[0] == member2
-    assert query[1] == member1
-    assert query[2] == member3
-
-
-def test_exact_match_queries(members, m):
-    member1, member2, member3 = members
-
-    actual = m.Member.find(m.Member.last_name == "Brookins").sort_by("age").all()
+@pytest.mark.asyncio
+async def test_exact_match_queries(members, m):
+    member1, member2, member3 = members
+
+    actual = await m.Member.find(m.Member.last_name == "Brookins").sort_by("age").all()
     assert actual == [member2, member1]
 
-    actual = m.Member.find(
+    actual = await m.Member.find(
         (m.Member.last_name == "Brookins") & ~(m.Member.first_name == "Andrew")
     ).all()
     assert actual == [member2]
 
-    actual = m.Member.find(~(m.Member.last_name == "Brookins")).all()
+    actual = await m.Member.find(~(m.Member.last_name == "Brookins")).all()
     assert actual == [member3]
 
-    actual = m.Member.find(m.Member.last_name != "Brookins").all()
+    actual = await m.Member.find(m.Member.last_name != "Brookins").all()
     assert actual == [member3]
 
-    actual = (
+    actual = await (
         m.Member.find(
             (m.Member.last_name == "Brookins") & (m.Member.first_name == "Andrew")
             | (m.Member.first_name == "Kim")
@@ -236,16 +113,17 @@
     )
     assert actual == [member2, member1]
 
-    actual = m.Member.find(
+    actual = await m.Member.find(
         m.Member.first_name == "Kim", m.Member.last_name == "Brookins"
     ).all()
     assert actual == [member2]
 
 
-def test_recursive_query_resolution(members, m):
-    member1, member2, member3 = members
-
-    actual = (
+@pytest.mark.asyncio
+async def test_recursive_query_resolution(members, m):
+    member1, member2, member3 = members
+
+    actual = await (
         m.Member.find(
             (m.Member.last_name == "Brookins")
             | (m.Member.age == 100) & (m.Member.last_name == "Smith")
@@ -256,10 +134,11 @@
     assert actual == [member2, member1, member3]
 
 
-def test_tag_queries_boolean_logic(members, m):
-    member1, member2, member3 = members
-
-    actual = (
+@pytest.mark.asyncio
+async def test_tag_queries_boolean_logic(members, m):
+    member1, member2, member3 = members
+
+    actual = await (
         m.Member.find(
             (m.Member.first_name == "Andrew") & (m.Member.last_name == "Brookins")
             | (m.Member.last_name == "Smith")
@@ -270,7 +149,8 @@
     assert actual == [member1, member3]
 
 
-def test_tag_queries_punctuation(m):
+@pytest.mark.asyncio
+async def test_tag_queries_punctuation(m):
     member1 = m.Member(
         first_name="Andrew, the Michael",
         last_name="St. Brookins-on-Pier",
@@ -278,7 +158,7 @@
         age=38,
         join_date=today,
     )
-    member1.save()
+    await member1.save()
 
     member2 = m.Member(
         first_name="Bob",
@@ -287,24 +167,26 @@
         age=38,
         join_date=today,
     )
-    member2.save()
-
-    assert (
-        m.Member.find(m.Member.first_name == "Andrew, the Michael").first() == member1
-    )
-    assert (
-        m.Member.find(m.Member.last_name == "St. Brookins-on-Pier").first() == member1
-    )
+    await member2.save()
+
+    result = await (m.Member.find(m.Member.first_name == "Andrew, the Michael").first())
+    assert result == member1
+
+    result = await (m.Member.find(m.Member.last_name == "St. Brookins-on-Pier").first())
+    assert result == member1
 
     # Notice that when we index and query multiple values that use the internal
     # TAG separator for single-value exact-match fields, like an indexed string,
     # the queries will succeed. We apply a workaround that queries for the union
     # of the two values separated by the tag separator.
-    assert m.Member.find(m.Member.email == "a|b@example.com").all() == [member1]
-    assert m.Member.find(m.Member.email == "a|villain@example.com").all() == [member2]
-
-
-def test_tag_queries_negation(members, m):
+    results = await m.Member.find(m.Member.email == "a|b@example.com").all()
+    assert results == [member1]
+    results = await m.Member.find(m.Member.email == "a|villain@example.com").all()
+    assert results == [member2]
+
+
+@pytest.mark.asyncio
+async def test_tag_queries_negation(members, m):
     member1, member2, member3 = members
 
     """
@@ -314,7 +196,7 @@
 
     """
     query = m.Member.find(~(m.Member.first_name == "Andrew"))
-    assert query.all() == [member2]
+    assert await query.all() == [member2]
 
     """
                ┌first_name
@@ -329,7 +211,7 @@
     query = m.Member.find(
         ~(m.Member.first_name == "Andrew") & (m.Member.last_name == "Brookins")
     )
-    assert query.all() == [member2]
+    assert await query.all() == [member2]
 
     """
                ┌first_name
@@ -348,7 +230,7 @@
         ~(m.Member.first_name == "Andrew")
         & ((m.Member.last_name == "Brookins") | (m.Member.last_name == "Smith"))
     )
-    assert query.all() == [member2]
+    assert await query.all() == [member2]
 
     """
                   ┌first_name
@@ -367,70 +249,184 @@
         ~(m.Member.first_name == "Andrew") & (m.Member.last_name == "Brookins")
         | (m.Member.last_name == "Smith")
     )
-    assert query.sort_by("age").all() == [member2, member3]
-
-    actual = m.Member.find(
+    assert await query.sort_by("age").all() == [member2, member3]
+
+    actual = await m.Member.find(
         (m.Member.first_name == "Andrew") & ~(m.Member.last_name == "Brookins")
     ).all()
     assert actual == [member3]
 
 
-def test_numeric_queries(members, m):
-    member1, member2, member3 = members
-
-    actual = m.Member.find(m.Member.age == 34).all()
+@pytest.mark.asyncio
+async def test_numeric_queries(members, m):
+    member1, member2, member3 = members
+
+    actual = await m.Member.find(m.Member.age == 34).all()
     assert actual == [member2]
 
-    actual = m.Member.find(m.Member.age > 34).sort_by("age").all()
+    actual = await m.Member.find(m.Member.age > 34).sort_by("age").all()
     assert actual == [member1, member3]
 
-    actual = m.Member.find(m.Member.age < 35).all()
+    actual = await m.Member.find(m.Member.age < 35).all()
     assert actual == [member2]
 
-    actual = m.Member.find(m.Member.age <= 34).all()
+    actual = await m.Member.find(m.Member.age <= 34).all()
     assert actual == [member2]
 
-    actual = m.Member.find(m.Member.age >= 100).all()
+    actual = await m.Member.find(m.Member.age >= 100).all()
     assert actual == [member3]
 
-    actual = m.Member.find(m.Member.age != 34).sort_by("age").all()
+    actual = await m.Member.find(m.Member.age != 34).sort_by("age").all()
     assert actual == [member1, member3]
 
-    actual = m.Member.find(~(m.Member.age == 100)).sort_by("age").all()
+    actual = await m.Member.find(~(m.Member.age == 100)).sort_by("age").all()
     assert actual == [member2, member1]
 
-    actual = m.Member.find(m.Member.age > 30, m.Member.age < 40).sort_by("age").all()
+    actual = (
+        await m.Member.find(m.Member.age > 30, m.Member.age < 40).sort_by("age").all()
+    )
     assert actual == [member2, member1]
 
 
-def test_sorting(members, m):
-    member1, member2, member3 = members
-
-    actual = m.Member.find(m.Member.age > 34).sort_by("age").all()
+@pytest.mark.asyncio
+async def test_sorting(members, m):
+    member1, member2, member3 = members
+
+    actual = await m.Member.find(m.Member.age > 34).sort_by("age").all()
     assert actual == [member1, member3]
 
-    actual = m.Member.find(m.Member.age > 34).sort_by("-age").all()
+    actual = await m.Member.find(m.Member.age > 34).sort_by("-age").all()
     assert actual == [member3, member1]
 
     with pytest.raises(QueryNotSupportedError):
         # This field does not exist.
-        m.Member.find().sort_by("not-a-real-field").all()
+        await m.Member.find().sort_by("not-a-real-field").all()
 
     with pytest.raises(QueryNotSupportedError):
         # This field is not sortable.
-        m.Member.find().sort_by("join_date").all()
-
-
-def test_all_keys(members, m):
-    pks = sorted(list(m.Member.all_pks()))
-    assert len(pks) == 3
-    assert pks == sorted([m.pk for m in members])
-
-
-def test_not_found(m):
-    with pytest.raises(NotFoundError):
-        # This ID does not exist.
-        m.Member.get(1000)
+        await m.Member.find().sort_by("join_date").all()
+
+
+def test_validates_required_fields(m):
+    # Raises ValidationError: last_name is required
+    # TODO: Test the error value
+    with pytest.raises(ValidationError):
+        m.Member(first_name="Andrew", zipcode="97086", join_date=today)
+
+
+def test_validates_field(m):
+    # Raises ValidationError: join_date is not a date
+    # TODO: Test the error value
+    with pytest.raises(ValidationError):
+        m.Member(first_name="Andrew", last_name="Brookins", join_date="yesterday")
+
+
+def test_validation_passes(m):
+    member = m.Member(
+        first_name="Andrew",
+        last_name="Brookins",
+        email="a@example.com",
+        join_date=today,
+        age=38,
+    )
+    assert member.first_name == "Andrew"
+
+
+@pytest.mark.asyncio
+async def test_saves_model_and_creates_pk(m):
+    member = m.Member(
+        first_name="Andrew",
+        last_name="Brookins",
+        email="a@example.com",
+        join_date=today,
+        age=38,
+    )
+    # Save a model instance to Redis
+    await member.save()
+
+    member2 = await m.Member.get(member.pk)
+    assert member2 == member
+
+
+def test_raises_error_with_embedded_models(m):
+    class Address(m.BaseHashModel):
+        address_line_1: str
+        address_line_2: Optional[str]
+        city: str
+        country: str
+        postal_code: str
+
+    with pytest.raises(RedisModelError):
+
+        class InvalidMember(m.BaseHashModel):
+            address: Address
+
+
+@pytest.mark.asyncio
+async def test_saves_many(m):
+    member1 = m.Member(
+        first_name="Andrew",
+        last_name="Brookins",
+        email="a@example.com",
+        join_date=today,
+        age=38,
+    )
+    member2 = m.Member(
+        first_name="Kim",
+        last_name="Brookins",
+        email="k@example.com",
+        join_date=today,
+        age=34,
+    )
+    members = [member1, member2]
+    result = await m.Member.add(members)
+    assert result == [member1, member2]
+
+    assert await m.Member.get(pk=member1.pk) == member1
+    assert await m.Member.get(pk=member2.pk) == member2
+
+
+@pytest.mark.asyncio
+async def test_updates_a_model(members, m):
+    member1, member2, member3 = members
+    await member1.update(last_name="Smith")
+    member = await m.Member.get(member1.pk)
+    assert member.last_name == "Smith"
+
+
+@pytest.mark.asyncio
+async def test_paginate_query(members, m):
+    member1, member2, member3 = members
+    actual = await m.Member.find().sort_by("age").all(batch_size=1)
+    assert actual == [member2, member1, member3]
+
+
+@pytest.mark.asyncio
+async def test_access_result_by_index_cached(members, m):
+    member1, member2, member3 = members
+    query = m.Member.find().sort_by("age")
+    # Load the cache, throw away the result.
+    assert query._model_cache == []
+    await query.execute()
+    assert query._model_cache == [member2, member1, member3]
+
+    # Access an item that should be in the cache.
+    with mock.patch.object(query.model, "db") as mock_db:
+        assert await query.get_item(0) == member2
+        assert not mock_db.called
+
+
+@pytest.mark.asyncio
+async def test_access_result_by_index_not_cached(members, m):
+    member1, member2, member3 = members
+    query = m.Member.find().sort_by("age")
+
+    # Assert that we don't have any models in the cache yet -- we
+    # haven't made any requests of Redis.
+    assert query._model_cache == []
+    assert await query.get_item(0) == member2
+    assert await query.get_item(1) == member1
+    assert await query.get_item(2) == member3
 
 
 def test_schema(m, key_prefix):
